"""
A module implementing binned and unbinned likelihood for weighted and
unweighted sets of photon phases.  The model is encapsulated in LCTemplate,
a mixture model.

LCPrimitives are combined to form a light curve (LCTemplate).  
LCFitter then performs a maximum likielihood fit to determine the 
light curve parameters.

LCFitter also allows fits to subsets of the phases for TOA calculation.

$Header: /nfs/slac/g/glast/ground/cvs/pointlike/python/uw/pulsar/lcfitters.py,v 1.54 2017/03/24 18:48:51 kerrm Exp $

author: M. Kerr <matthew.kerr@gmail.com>

"""
from __future__ import absolute_import, division, print_function

from copy import deepcopy

import numpy as np
import scipy
from pint.eventstats import hm, hmw, z2mw
from scipy.optimize import fmin, fmin_tnc, leastsq

SECSPERDAY = 86400.0


def shifted(m, delta=0.5):
    """ Produce a copy of a binned profile shifted in phase by delta."""
    f = np.fft.fft(m, axis=-1)
    n = f.shape[-1]
    arg = np.fft.fftfreq(n) * (n * np.pi * 2.0j * delta)
    return np.real(np.fft.ifft(np.exp(arg) * f, axis=-1))


def weighted_light_curve(nbins, phases, weights, normed=False, phase_shift=0):
    """ Return a set of bins, values, and errors to represent a
        weighted light curve."""
    bins = np.linspace(0 + phase_shift, 1 + phase_shift, nbins + 1)
    counts = np.histogram(phases, bins=bins, density=False)[0]
    w1 = (np.histogram(phases, bins=bins, weights=weights, density=False)[0]).astype(
        float
    )
    w2 = (
        np.histogram(phases, bins=bins, weights=weights ** 2, density=False)[0]
    ).astype(float)
    errors = np.where(counts > 1, w2 ** 0.5, counts)
    norm = w1.sum() / nbins if normed else 1.0
    return bins, w1 / norm, errors / norm


def LCFitter(
    template,
    phases,
    weights=None,
    log10_ens=None,
    times=1,
    binned_bins=100,
    binned_ebins=8,
    phase_shift=0,
):
    """ Factory class for light curve fitters.  Based on whether weights
        or energies are supplied in addition to photon phases, the
        appropriate fitter class is returned.
        Arguments:
        template -- an instance of LCTemplate
        phases   -- list of photon phases

        Keyword arguments:
        weights      [None] optional photon weights
        log10_ens    [None] optional photon energies (log10(E/MeV))
        times        [None] optional photon arrival times
        binned_bins  [100]  phase bins to use in binned likelihood
        binned_ebins [8]    energy bins to use in binned likelihood
        phase_shift  [0]    set this if a phase shift has been applied
    """
    kwargs = dict(
        times=np.asarray(times), binned_bins=binned_bins, phase_shift=phase_shift
    )
    if weights is None:
        kwargs["weights"] = None
        return UnweightedLCFitter(template, phases, **kwargs)
    kwargs["weights"] = np.asarray(weights)
    return WeightedLCFitter(template, phases, **kwargs)


class UnweightedLCFitter(object):
    def __init__(self, template, phases, **kwargs):
        self.template = template
        self.phases = np.asarray(phases)
        self.__dict__.update(kwargs)
        self._hist_setup()
        # default is unbinned likelihood
        self.loglikelihood = self.unbinned_loglikelihood
        self.gradient = self.unbinned_gradient

    def is_energy_dependent(self):
        return False

    def _hist_setup(self):
        """ Setup data for chi-squared and binned likelihood."""
        h = hm(self.phases)
        nbins = 25
        if h > 100:
            nbins = 50
        if h > 1000:
            nbins = 100
        ph0, ph1 = 0 + self.phase_shift, 1 + self.phase_shift
        hist = np.histogram(self.phases, bins=np.linspace(ph0, ph1, nbins))
        if len(hist[0]) == nbins:
            raise ValueError("Histogram too old!")
        x = ((hist[1][1:] + hist[1][:-1]) / 2.0)[hist[0] > 0]
        counts = (hist[0][hist[0] > 0]).astype(float)
        y = counts / counts.sum() * nbins
        yerr = counts ** 0.5 / counts.sum() * nbins
        self.chistuff = x, y, yerr
        # now set up binning for binned likelihood
        nbins = self.binned_bins + 1
        hist = np.histogram(self.phases, bins=np.linspace(ph0, ph1, nbins))
        self.counts_centers = ((hist[1][1:] + hist[1][:-1]) / 2.0)[hist[0] > 0]
        self.counts = hist[0][hist[0] > 0]

    def unbinned_loglikelihood(self, p, *args):
        t = self.template
        params_ok = t.set_parameters(p)
        # if (not t.shift_mode) and np.any(p<0):
        if (t.norm() > 1) or (not params_ok):
            return 2e20
        rvals = -np.log(t(self.phases)).sum()
        if np.isnan(rvals):
            return 2e20  # NB need to do better accounting of norm
        return rvals

    def binned_loglikelihood(self, p, *args):
        t = self.template
        params_ok = t.set_parameters(p)
        # if (not t.shift_mode) and np.any(p<0):
        if (t.norm() > 1) or (not params_ok):
            return 2e20
        return -(self.counts * np.log(t(self.counts_centers))).sum()

    def __call__(self):
        """ Shortcut for log likelihood at current param values."""
        return self.loglikelihood(self.template.get_parameters())

    def unbinned_gradient(self, p, *args):
        t = self.template
        t.set_parameters(p)
        return -(t.gradient(self.phases) / t(self.phases)).sum(axis=1)

    def binned_gradient(self, p, *args):
        t = self.template
        t.set_parameters(p)
        return -(
            self.counts * t.gradient(self.counts_centers) / t(self.counts_centers)
        ).sum(axis=1)

    def chi(self, p, *args):
        x, y, yerr = self.chistuff
        t = self.template
        if not self.template.shift_mode and np.any(p < 0):
            return 2e100 * np.ones_like(x) / len(x)
        t.set_parameters(p)
        chi = (t(x) - y) / yerr
        return chi

    def quick_fit(self):
        t = self.template
        p0 = t.get_parameters().copy()
        chi0 = (self.chi(t.get_parameters(), t) ** 2).sum()
        f = leastsq(self.chi, t.get_parameters(), args=(t))
        chi1 = (self.chi(t.get_parameters(), t) ** 2).sum()
        print(chi0, chi1, " chi numbers")
        if chi1 > chi0:
            print(self)
            print("Failed least squares fit -- reset and proceed to likelihood.")
            t.set_parameters(p0)

    def _fix_state(self, restore_state=None):
        old_state = []
        counter = 0
        for p in self.template.primitives:
            for i in range(len(p.p)):
                old_state.append(p.free[i])
                if restore_state is not None:
                    p.free[i] = restore_state[counter]
                else:
                    if i < (len(p.p) - 1):
                        p.free[i] = False
                counter += 1
        return old_state

    def _set_unbinned(self, unbinned=True):
        if unbinned:
            self.loglikelihood = self.unbinned_loglikelihood
            self.gradient = self.unbinned_gradient
        else:
            self.loglikelihood = self.binned_loglikelihood
            self.gradient = self.binned_gradient

    def fit(
        self,
        quick_fit_first=False,
        unbinned=True,
        use_gradient=True,
        overall_position_first=False,
        positions_first=False,
        estimate_errors=False,
        prior=None,
        unbinned_refit=True,
        try_bootstrap=True,
    ):
        # NB use of priors currently not supported by quick_fit, positions first, etc.
        self._set_unbinned(unbinned)
        if (prior is not None) and (len(prior) > 0):
            fit_func = lambda x: self.loglikelihood(x) + prior(x)
            grad_func = lambda x: self.gradient(x) + prior.gradient(x)
        else:
            fit_func = self.loglikelihood
            grad_func = self.gradient

        if overall_position_first:
            """ do a brute force scan over profile down to <1mP."""

            def logl(phase):
                self.template.set_overall_phase(phase)
                return self.loglikelihood(self.template.get_parameters())

            # coarse grained
            dom = np.linspace(0, 1, 101)
            cod = [logl(x) for x in 0.5 * (dom[1:] + dom[:-1])]
            idx = np.argmin(cod)
            # fine grained
            dom = np.linspace(dom[idx], dom[idx + 1], 101)
            cod = [logl(x) for x in dom]
            # set to best fit phase shift
            ph0 = dom[np.argmin(cod)]
            self.template.set_overall_phase(ph0)

        if positions_first:
            print("Running positions first")
            restore_state = self._fix_state()
            self.fit(
                quick_fit_first=quick_fit_first,
                estimate_errors=False,
                unbinned=unbinned,
                use_gradient=use_gradient,
                positions_first=False,
            )
            self._fix_state(restore_state)

        # an initial chi squared fit to find better seed values
        if quick_fit_first:
            self.quick_fit()

        ll0 = -fit_func(self.template.get_parameters())
        p0 = self.template.get_parameters().copy()
        if use_gradient:
            f = self.fit_tnc(fit_func, grad_func)
        else:
            f = self.fit_fmin(fit_func)
        if (ll0 > self.ll) or (self.ll == -2e20) or (np.isnan(self.ll)):
            if unbinned_refit and np.isnan(self.ll) and (not unbinned):
                if (self.binned_bins * 2) < 400:
                    print(
                        "Did not converge using %d bins... retrying with %d bins..."
                        % (self.binned_bins, self.binned_bins * 2)
                    )
                    self.template.set_parameters(p0)
                    self.ll = ll0
                    self.fitvals = p0
                    self.binned_bins *= 2
                    self._hist_setup()
                    return self.fit(
                        quick_fit_first=quick_fit_first,
                        unbinned=unbinned,
                        use_gradient=use_gradient,
                        positions_first=positions_first,
                        estimate_errors=estimate_errors,
                        prior=prior,
                    )
            self.bad_p = self.template.get_parameters().copy()
            self.bad_ll = self.ll
            print("Failed likelihood fit -- resetting parameters.")
            self.template.set_parameters(p0)
            self.ll = ll0
            self.fitvals = p0
            return False
        if estimate_errors:
            if not self.hess_errors(use_gradient=use_gradient):
                # try:
                if try_bootstrap:
                    self.bootstrap_errors(set_errors=True)
                # except ValueError:
                #    print('Warning, could not estimate errors.')
                #    self.template.set_errors(np.zeros_like(p0))
        print("Improved log likelihood by %.2f" % (self.ll - ll0))
        return True

    def fit_position(self, unbinned=True, track=False):
<<<<<<< HEAD
        """ Fit overall template position.  Return shift and its error."""
=======
        """Fit overall template position.  Return shift and its error.
        
        Parameters
        ----------
        unbinned : bool
            Use unbinned likelihood; will be very slow for many photons.
        track : bool
            Limit best-fit solution to +/- 0.2 periods of zero phase.
            Helps to avoid 0.5period ambiguity for two-peaked profiles.

        Returns
        -------
        delta_phi : float
            overall phase shift from template
        delta_phi_err : float
            estimated uncertainty on phase shift from likelihood hessian

        """
>>>>>>> 1a38a405
        self._set_unbinned(unbinned)
        ph0 = self.template.get_location()

        def logl(phase):
            self.template.set_overall_phase(phase)
            return self.loglikelihood(self.template.get_parameters())

        # coarse grained search
        if track:
<<<<<<< HEAD
            dom = np.concatenate((np.linspace(0, 0.2, 25), np.linspace(0.8, 1.0, 25)))
        else:
            dom = np.linspace(0, 1, 101)
        cod = map(logl, 0.5 * (dom[1:] + dom[:-1]))
        idx = np.argmin(cod)
        ph1 = fmin(logl, [dom[idx]], full_output=True, disp=0)[0][0]
=======
            dom = np.append(np.linspace(0.0, 0.2, 25), np.linspace(0.8, 1.0, 25)[:-1])
        else:
            dom = np.linspace(0, 1, 101)
        dombest = min(dom, key=logl)
        ph1 = fmin(logl, [dombest], full_output=True, disp=0)[0][0]
>>>>>>> 1a38a405
        delta = 0.01
        d2 = (logl(ph1 + delta) - 2 * logl(ph1) + logl(ph1 - delta)) / delta ** 2
        self.template.set_overall_phase(ph1)
        return ph1 - ph0, d2 ** -0.5

    def fit_background(self, unbinned=True):
        """ Fit the background level, holding the ratios of the pulsed
        components fixed but varying their total normalization."""

        self._set_unbinned(unbinned)

        def logl(p):
            if np.isscalar(p):
                self.template.norms.set_total(p)
            else:
                self.template.norms.set_total(p[0])
            return self.loglikelihood(self.template.get_parameters())

        old_total = self.template.norms.get_total()

        grid = np.linspace(0, 1, 51)[1:]
        gridbest = min(grid, key=logl)
        gmax = min(grid[-1], gridbest + 0.02)
        gmin = max(grid[0], gridbest - 0.02)
        grid = np.linspace(gmin, gmax, 51)
        gridbest = min(grid, key=logl)
        self.template.norms.set_total(gridbest)
        return gridbest

    def fit_fmin(self, fit_func, ftol=1e-5):
        x0 = self.template.get_parameters()
        fit = fmin(fit_func, x0, disp=0, ftol=ftol, full_output=True)
        self.fitval = fit[0]
        self.ll = -fit[1]
        return fit

    def fit_cg(self):
        from scipy.optimize import fmin_cg

        fit = fmin_cg(
            self.loglikelihood,
            self.template.get_parameters(),
            fprime=self.gradient,
            args=(self.template,),
            full_output=1,
            disp=1,
        )
        return fit

    def fit_bfgs(self):
        from scipy.optimize import fmin_bfgs

        # bounds = self.template.get_bounds()
        fit = fmin_bfgs(
            self.loglikelihood,
            self.template.get_parameters(),
            fprime=self.gradient,
            args=(self.template,),
            full_output=1,
            disp=1,
            gtol=1e-5,
            norm=2,
        )
        self.template.set_errors(np.diag(fit[3]) ** 0.5)
        self.fitval = fit[0]
        self.ll = -fit[1]
        self.cov_matrix = fit[3]
        return fit

    def fit_tnc(self, fit_func, grad_func, ftol=1e-5):
        x0 = self.template.get_parameters()
        bounds = self.template.get_bounds()
        fit = fmin_tnc(
            fit_func,
            x0,
            fprime=grad_func,
            ftol=ftol,
            pgtol=1e-5,
            bounds=bounds,
            maxfun=5000,
            messages=8,
        )
        self.fitval = fit[0]
        self.ll = -fit_func(self.template.get_parameters())
        return fit

    def fit_l_bfgs_b(self):
        from scipy.optimize import fmin_l_bfgs_b

        x0 = self.template.get_parameters()
        bounds = self.template.get_bounds()
        fit = fmin_l_bfgs_b(
            self.loglikelihood, x0, fprime=self.gradient, bounds=bounds, factr=1e-5
        )
        return fit

    def hess_errors(self, use_gradient=True):
        """ Set errors from hessian.  Fit should be called first..."""
        p = self.template.get_parameters()
        nump = len(p)
        self.cov_matrix = np.zeros([nump, nump], dtype=float)
        ss = calc_step_size(self.loglikelihood, p.copy())
        if use_gradient:
            h1 = hess_from_grad(self.gradient, p.copy(), step=ss)
            c1 = scipy.linalg.inv(h1)
            if np.all(np.diag(c1) > 0):
                self.cov_matrix = c1
            else:
                print("Could not estimate errors from hessian.")
                return False
        else:
            h1 = hessian(self.template, self.loglikelihood, delta=ss)
            try:
                c1 = scipy.linalg.inv(h1)
            except scipy.linalg.LinAlgError:
                print("Hessian matrix was singular!  Aborting.")
                return False
            d = np.diag(c1)
            if np.all(d > 0):
                self.cov_matrix = c1
                # attempt to refine
                h2 = hessian(self.template, self.loglikelihood, delt=d ** 0.5)
                try:
                    c2 = scipy.linalg.inv(h2)
                except scipy.linalg.LinAlgError:
                    print("Second try at hessian matrix was singular!  Aborting.")
                    return False
                if np.all(np.diag(c2) > 0):
                    self.cov_matrix = c2
            else:
                print("Could not estimate errors from hessian.")
                return False
        self.template.set_errors(np.diag(self.cov_matrix) ** 0.5)
        return True

    def bootstrap_errors(self, nsamp=100, fit_kwargs={}, set_errors=False):
        p0 = self.phases
        w0 = self.weights
        param0 = self.template.get_parameters().copy()
        n = len(p0)
        results = np.empty([nsamp, len(self.template.get_parameters())])
        fit_kwargs["estimate_errors"] = False  # never estimate errors
        if "unbinned" not in fit_kwargs.keys():
            fit_kwargs["unbinned"] = True
        counter = 0
        for i in range(nsamp * 2):
            if counter == nsamp:
                break
            if i == (2 * nsamp - 1):
                self.phases = p0
                self.weights = w0
                raise ValueError("Could not construct bootstrap sample.  Giving up.")
            a = (np.random.rand(n) * n).astype(int)
            self.phases = p0[a]
            if w0 is not None:
                self.weights = w0[a]
            if not fit_kwargs["unbinned"]:
                self._hist_setup()
            if self.fit(**fit_kwargs):
                results[counter, :] = self.template.get_parameters()
                counter += 1
            self.template.set_parameters(param0)
        if set_errors:
            self.template.set_errors(np.std(results, axis=0))
        self.phases = p0
        self.weights = w0
        return results

    def __str__(self):
        if "ll" in self.__dict__.keys():
            return "\nLog Likelihood for fit: %.2f\n" % (self.ll) + str(self.template)
        return str(self.template)

    def write_template(self, outputfile="template.gauss"):
        s = self.template.prof_string(outputfile=outputfile)

    def remove_component(self, index, steps=5, fit_kwargs={}):
        """ Gradually remove a component from a model by refitting and
            return new LCTemplate object."""
        if len(self.template) == 1:
            raise ValueError(
                "Template only has one component -- removing it would be madness!"
            )
        old_p = self.template.get_parameters()
        old_f = self.template.norms.free.copy()
        vals = np.arange(steps).astype(float) / np.arange(1, steps + 1)
        vals = vals[::-1] * self.template.norms()[index]
        self.template.norms.free[index] = False
        # self.template.primitives[index].free[:] = False
        for v in vals:
            self.template.norms.set_single_norm(index, v)
            if "unbinned" not in fit_kwargs:
                fit_kwargs["unbinned"] = False
            self.fit(**fit_kwargs)
        t = self.template.delete_primitive(index)
        self.template.norms.free[:] = old_f
        self.template.set_parameters(old_p)
        return t

    def plot(self, nbins=50, fignum=2, axes=None, plot_components=False, template=None):
        import pylab as pl

        weights = self.weights
        dom = np.linspace(0, 1, 1000)
        if template is None:
            template = self.template

        if axes is None:
            fig = pl.figure(fignum)
            axes = fig.add_subplot(111)

        axes.hist(
            self.phases,
            bins=np.linspace(0, 1, nbins + 1),
            histtype="step",
            ec="red",
            density=True,
            lw=1,
            weights=weights,
        )
        if weights is not None:
            bg_level = 1 - (weights ** 2).sum() / weights.sum()
            axes.axhline(bg_level, color="blue")
            # cod = template(dom)*(1-bg_level)+bg_level
            # axes.plot(dom,cod,color='blue')
            x, w1, errors = weighted_light_curve(
                nbins, self.phases, weights, normed=True
            )
            x = (x[:-1] + x[1:]) / 2
            axes.errorbar(x, w1, yerr=errors, capsize=0, marker="", ls=" ", color="red")
        else:
            bg_level = 0
            # axes.plot(dom,cod,color='blue',lw=1)
            h = np.histogram(self.phases, bins=np.linspace(0, 1, nbins + 1))
            x = (h[1][:-1] + h[1][1:]) / 2
            n = float(h[0].sum()) / nbins
            axes.errorbar(
                x,
                h[0] / n,
                yerr=h[0] ** 0.5 / n,
                capsize=0,
                marker="",
                ls=" ",
                color="red",
            )
        cod = template(dom) * (1 - bg_level) + bg_level
        axes.plot(dom, cod, color="blue", lw=1)
        if plot_components:
            for i in range(len(template.primitives)):
                cod = template.single_component(i, dom) * (1 - bg_level) + bg_level
                axes.plot(dom, cod, color="blue", lw=1, ls="--")
        pl.axis([0, 1, pl.axis()[2], max(pl.axis()[3], cod.max() * 1.05)])
        axes.set_ylabel("Normalized Profile")
        axes.set_xlabel("Phase")
        axes.grid(True)

    def plot_residuals(self, nbins=50, fignum=3):
        import pylab as pl

        edges = np.linspace(0, 1, nbins + 1)
        lct = self.template
        cod = np.asarray(
            [lct.integrate(e1, e2) for e1, e2 in zip(edges[:-1], edges[1:])]
        ) * len(self.phases)
        pl.figure(fignum)
        counts = np.histogram(self.phases, bins=edges)[0]
        pl.errorbar(
            x=(edges[1:] + edges[:-1]) / 2,
            y=counts - cod,
            yerr=counts ** 0.5,
            ls=" ",
            marker="o",
            color="red",
        )
        pl.axhline(0, color="blue")
        pl.ylabel("Residuals (Data - Model)")
        pl.xlabel("Phase")
        pl.grid(True)

    def __getstate__(self):
        """ Cannot pickle self.loglikelihood and self.gradient since
            these are instancemethod objects.
            See: http://mail.python.org/pipermail/python-list/2000-October/054610.html """
        result = self.__dict__.copy()
        del result["loglikelihood"]
        del result["gradient"]
        return result

    def __setstate__(self, state):
        self.__dict__ = state
        self.loglikelihood = self.unbinned_loglikelihood
        self.gradient = self.unbinned_gradient

    def aic(self, template=None):
        """ Return the Akaike information criterion for the current state.

            Note the sense of the statistic is such that more negative
            implies a better fit."""
        if template is not None:
            template, self.template = self.template, template
        else:
            template = self.template
        nump = len(template.get_parameters())
        ts = 2 * (nump + self())
        self.template = template
        return ts

    def bic(self, template=None):
        """ Return the Bayesian information criterion for the current state.

            Note the sense of the statistic is such that more negative
            implies a better fit.
            
            This should work for energy-dependent templates provided the
            template and fitter match types."""
        if template is not None:
            template, self.template = self.template, template
        else:
            template = self.template
        nump = len(self.template.get_parameters())
        if self.weights is None:
            n = len(self.phases)
        else:
            n = self.weights.sum()
        ts = nump * np.log(n) + 2 * self()
        self.template = template
        return ts


class WeightedLCFitter(UnweightedLCFitter):
    def _hist_setup(self):
        """ Setup binning for a quick chi-squared fit."""
        h = hmw(self.phases, self.weights)
        nbins = 25
        if h > 100:
            nbins = 50
        if h > 1000:
            nbins = 100
        bins, counts, errors = weighted_light_curve(
            nbins, self.phases, self.weights, phase_shift=self.phase_shift
        )
        mask = counts > 0
        N = counts.sum()
        self.bg_level = 1 - (self.weights ** 2).sum() / N
        x = (bins[1:] + bins[:-1]) / 2
        y = counts / N * nbins
        yerr = errors / N * nbins
        self.chistuff = x[mask], y[mask], yerr[mask]
        # now set up binning for binned likelihood
        nbins = self.binned_bins
        bins = np.linspace(0 + self.phase_shift, 1 + self.phase_shift, nbins + 1)
        a = np.argsort(self.phases)
        self.phases = self.phases[a]
        self.weights = self.weights[a]
        self.counts_centers = []
        self.slices = []
        indices = np.arange(len(self.weights))
        for i in range(nbins):
            mask = (self.phases >= bins[i]) & (self.phases < bins[i + 1])
            if mask.sum() > 0:
                w = self.weights[mask]
                if w.sum() == 0:
                    continue
                p = self.phases[mask]
                self.counts_centers.append((w * p).sum() / w.sum())
                self.slices.append(slice(indices[mask].min(), indices[mask].max() + 1))
        self.counts_centers = np.asarray(self.counts_centers)

    def chi(self, p, *args):
        x, y, yerr = self.chistuff
        bg = self.bg_level
        if not self.template.shift_mode and np.any(p < 0):
            return 2e100 * np.ones_like(x) / len(x)
        args[0].set_parameters(p)
        chi = (bg + (1 - bg) * self.template(x) - y) / yerr
        return chi

    def unbinned_loglikelihood(self, p, *args):
        t = self.template
        params_ok = t.set_parameters(p)
        if (t.norm() > 1) or (not params_ok):
            # if (t.norm()>1) or (not t.shift_mode and np.any(p<0)):
            return 2e20
        return -np.log(1 + self.weights * (t(self.phases) - 1)).sum()
        # return -np.log(1+self.weights*(self.template(self.phases,suppress_bg=True)-1)).sum()

    def binned_loglikelihood(self, p, *args):
        t = self.template
        params_ok = t.set_parameters(p)
        # if (t.norm()>1) or (not t.shift_mode and np.any(p<0)):
        if (t.norm() > 1) or (not params_ok):
            return 2e20
        template_terms = t(self.counts_centers) - 1
        phase_template_terms = np.empty_like(self.weights)
        for tt, sl in zip(template_terms, self.slices):
            phase_template_terms[sl] = tt
        return -np.log(1 + self.weights * phase_template_terms).sum()

    def unbinned_gradient(self, p, *args):
        t = self.template
        t.set_parameters(p)
        if t.norm() > 1:
            return np.ones_like(p) * 2e20
        numer = self.weights * t.gradient(self.phases)
        denom = 1 + self.weights * (t(self.phases) - 1)
        return -(numer / denom).sum(axis=1)

    def binned_gradient(self, p, *args):
        t = self.template
        t.set_parameters(p)
        if t.norm() > 1:
            return np.ones_like(p) * 2e20
        nump = len(p)
        template_terms = t(self.counts_centers) - 1
        gradient_terms = t.gradient(self.counts_centers)
        phase_template_terms = np.empty_like(self.weights)
        phase_gradient_terms = np.empty([nump, len(self.weights)])
        # distribute the central values to the unbinned phases/weights
        for tt, gt, sl in zip(template_terms, gradient_terms.transpose(), self.slices):
            phase_template_terms[sl] = tt
            for j in range(nump):
                phase_gradient_terms[j, sl] = gt[j]
        numer = self.weights * phase_gradient_terms
        denom = 1 + self.weights * (phase_template_terms)
        return -(numer / denom).sum(axis=1)


class ChiSqLCFitter(object):
    """ Fit binned data with a gaussian likelihood."""

    def __init__(self, template, x, y, yerr, log10_ens=3, **kwargs):
        self.template = template
        self.chistuff = x, y, yerr, log10_ens
        self.__dict__.update(kwargs)

    def is_energy_dependent(self):
        return False

    def chi(self, p, *args):
        x, y, yerr, log10_ens = self.chistuff
        t = self.template
        if not self.template.shift_mode and np.any(p < 0):
            return 2e100 * np.ones_like(x) / len(x)
        t.set_parameters(p)
        chi = (t(x, log10_ens) - y) / yerr
        return chi

    def chigrad(self, p, *args):
        x, y, yerr, log10_ens = self.chistuff
        # chi = self.chi(p,*args)
        g = self.template.gradient(x, log10_ens)
        # return 2*(chi*g)
        return g / yerr

    def fit(self, use_gradient=True, get_results=False):
        p = self.template.get_parameters()
        Dfun = self.chigrad if use_gradient else None
        results = leastsq(self.chi, p, Dfun=Dfun, full_output=1, col_deriv=True)
        p, cov = results[:2]
        self.template.set_parameters(p)
        if cov is not None:
            self.template.set_errors(np.diag(cov) ** 0.5)
        if get_results:
            return results

    def __str__(self):
        return str(self.template)

    def plot(self, fignum=2, shift=0, resids=False):
        import pylab as pl

        x, y, yerr, log10_ens = self.chistuff
        my = self.template(x, log10_ens)
        if shift != 0:
            y = shifted(y, shift)
            my = shifted(my, shift)
        if resids:
            y = y - my
        pl.figure(fignum)
        pl.clf()
        pl.errorbar(x, y, yerr=yerr, ls=" ")
        if not resids:
            pl.plot(x, my, color="red")


def hessian(m, mf, *args, **kwargs):
    """Calculate the Hessian; mf is the minimizing function, m is the model,args additional arguments for mf."""
    p = m.get_parameters().copy()
    p0 = p.copy()  # sacrosanct copy
    if "delt" in kwargs.keys():
        delta = kwargs["delt"]
    else:
        delta = [0.01] * len(p)

    hessian = np.zeros([len(p), len(p)])
    for i in range(len(p)):
        delt = delta[i]
        for j in range(
            i, len(p)
        ):  # Second partials by finite difference; could be done analytically in a future revision

            xhyh, xhyl, xlyh, xlyl = p.copy(), p.copy(), p.copy(), p.copy()
            xdelt = delt if p[i] >= 0 else -delt
            ydelt = delt if p[j] >= 0 else -delt

            xhyh[i] *= 1 + xdelt
            xhyh[j] *= 1 + ydelt

            xhyl[i] *= 1 + xdelt
            xhyl[j] *= 1 - ydelt

            xlyh[i] *= 1 - xdelt
            xlyh[j] *= 1 + ydelt

            xlyl[i] *= 1 - xdelt
            xlyl[j] *= 1 - ydelt

            hessian[i][j] = hessian[j][i] = (
                mf(xhyh, m, *args)
                - mf(xhyl, m, *args)
                - mf(xlyh, m, *args)
                + mf(xlyl, m, *args)
            ) / (p[i] * p[j] * 4 * delt ** 2)

    mf(
        p0, m, *args
    )  # call likelihood with original values; this resets model and any other values that might be used later
    return hessian


def get_errors(template, total, n=100):
    """ This is, I think, for making MC estimates of TOA errors."""
    from scipy.optimize import fmin

    ph0 = template.get_location()

    def logl(phi, *args):
        phases = args[0]
        template.set_overall_phase(phi % 1)
        return -np.log(template(phases)).sum()

    errors = np.empty(n)
    fitvals = np.empty(n)
    errors_r = np.empty(n)
    delta = 0.01
    mean = 0
    for i in range(n):
        template.set_overall_phase(ph0)
        ph = template.random(total)
        results = fmin(logl, ph0, args=(ph,), full_output=1, disp=0)
        phi0, fopt = results[0], results[1]
        fitvals[i] = phi0
        mean += logl(phi0 + delta, ph) - logl(phi0, ph)
        errors[i] = (
            logl(phi0 + delta, ph) - fopt * 2 + logl(phi0 - delta, ph)
        ) / delta ** 2
        my_delta = errors[i] ** -0.5
        errors_r[i] = (
            logl(phi0 + my_delta, ph) - fopt * 2 + logl(phi0 - my_delta, ph)
        ) / my_delta ** 2
    print("Mean: %.2f" % (mean / n))
    return fitvals - ph0, errors ** -0.5, errors_r ** -0.5


def make_err_plot(template, totals=[10, 20, 50, 100, 500], n=1000):
    import pylab as pl

    fvals = []
    errs = []
    bins = np.arange(-5, 5.1, 0.25)
    for tot in totals:
        f, e = get_errors(template, tot, n=n)
        fvals += [f]
        errs += [e]
        pl.hist(
            f / e,
            bins=np.arange(-5, 5.1, 0.5),
            histtype="step",
            density=True,
            label="N = %d" % tot,
        )
    g = lambda x: (np.pi * 2) ** -0.5 * np.exp(-(x ** 2) / 2)
    dom = np.linspace(-5, 5, 101)
    pl.plot(dom, g(dom), color="k")
    pl.legend()
    pl.axis([-5, 5, 0, 0.5])


def approx_gradient(fitter, eps=1e-6):
    """ Numerically approximate the gradient of an instance of one of the
        light curve fitters.
        
        TODO -- potentially merge this with the code in lcprimitives"""
    func = fitter.template
    orig_p = func.get_parameters(free=True).copy()
    g = np.zeros([len(orig_p)])
    weights = np.asarray([-1, 8, -8, 1]) / (12 * eps)

    def do_step(which, eps):
        p0 = orig_p.copy()
        p0[which] += eps
        # func.set_parameters(p0,free=False)
        return fitter.loglikelihood(p0)

    for i in range(len(orig_p)):
        # use a 4th-order central difference scheme
        for j, w in zip([2, 1, -1, -2], weights):
            g[i] += w * do_step(i, j * eps)

    func.set_parameters(orig_p, free=True)
    return g


def hess_from_grad(grad, par, step=1e-3, iterations=2):
    """ Use gradient to compute hessian.  Proceed iteratively to take steps
        roughly equal to the 1-sigma errors.
    
        The initial step can be:
            [scalar] use the same step for the initial iteration
            [array] specify a step for each parameters.
        """

    def mdet(M):
        """ Return determinant of M.
            Use a Laplace cofactor expansion along first row."""
        n = M.shape[0]
        if n == 2:
            return M[0, 0] * M[1, 1] - M[0, 1] * M[1, 0]
        if n == 1:
            return M[0, 0]
        rvals = np.zeros(1, dtype=M.dtype)
        toggle = 1.0
        for i in range(n):
            minor = np.delete(np.delete(M, 0, 0), i, 1)
            rvals += M[0, i] * toggle * mdet(minor)
            toggle *= -1
        return rvals

    def minv(M):
        """ Return inverse of M, using cofactor expansion."""
        n = M.shape[0]
        C = np.empty_like(M)
        for i in range(n):
            for j in range(n):
                m = np.delete(np.delete(M, i, 0), j, 1)
                C[i, j] = (-1) ** (i + j) * mdet(m)
        det = (M[0, :] * C[0, :]).sum()
        return C.transpose() / det

    # why am I using a co-factor expansion?  Reckon this would better be
    # done as Cholesky in any case
    minv = scipy.linalg.inv

    def make_hess(p0, steps):
        npar = len(par)
        hess = np.empty([npar, npar], dtype=p0.dtype)
        for i in range(npar):
            par[i] = p0[i] + steps[i]
            gup = grad(par)
            par[i] = p0[i] - steps[i]
            gdn = grad(par)
            par[:] = p0
            hess[i, :] = (gup - gdn) / (2 * steps[i])
        return hess

    p0 = par.copy()  # sacrosanct
    if not (hasattr(step, "__len__") and len(step) == len(p0)):
        step = np.ones_like(p0) * step
    hessians = [make_hess(p0, step)]

    for i in range(iterations):
        steps = np.diag(minv(hessians[-1])) ** 0.5
        mask = np.isnan(steps)
        if np.any(mask):
            steps[mask] = step[mask]
        hessians.append(make_hess(p0, steps))

    g = grad(p0)  # reset parameters
    for i in range(iterations, -1, -1):
        if not np.any(np.isnan(np.diag(minv(hessians[i])) ** 0.5)):
            return hessians[i].astype(float)
    return hessians[0].astype(float)


def calc_step_size(logl, par, minstep=1e-5, maxstep=1e-1):
    from scipy.optimize import bisect

    rvals = np.empty_like(par)
    p0 = par.copy()
    ll0 = logl(p0)

    def f(x, i):
        p0[i] = par[i] + x
        delta_ll = logl(p0) - ll0 - 0.5
        p0[i] = par[i]
        if abs(delta_ll) < 0.05:
            return 0
        return delta_ll

    for i in range(len(par)):
        if f(maxstep, i) <= 0:
            rvals[i] = maxstep
        else:
            try:
                rvals[i] = bisect(f, minstep, maxstep, args=(i))
            except ValueError as e:
                print("Unable to compute a step size for parameter %d." % i)
                rvals[i] = maxstep
    logl(par)  # reset parameters
    return rvals<|MERGE_RESOLUTION|>--- conflicted
+++ resolved
@@ -3,8 +3,8 @@
 unweighted sets of photon phases.  The model is encapsulated in LCTemplate,
 a mixture model.
 
-LCPrimitives are combined to form a light curve (LCTemplate).  
-LCFitter then performs a maximum likielihood fit to determine the 
+LCPrimitives are combined to form a light curve (LCTemplate).
+LCFitter then performs a maximum likielihood fit to determine the
 light curve parameters.
 
 LCFitter also allows fits to subsets of the phases for TOA calculation.
@@ -299,11 +299,8 @@
         return True
 
     def fit_position(self, unbinned=True, track=False):
-<<<<<<< HEAD
-        """ Fit overall template position.  Return shift and its error."""
-=======
         """Fit overall template position.  Return shift and its error.
-        
+
         Parameters
         ----------
         unbinned : bool
@@ -320,7 +317,7 @@
             estimated uncertainty on phase shift from likelihood hessian
 
         """
->>>>>>> 1a38a405
+
         self._set_unbinned(unbinned)
         ph0 = self.template.get_location()
 
@@ -330,20 +327,11 @@
 
         # coarse grained search
         if track:
-<<<<<<< HEAD
-            dom = np.concatenate((np.linspace(0, 0.2, 25), np.linspace(0.8, 1.0, 25)))
-        else:
-            dom = np.linspace(0, 1, 101)
-        cod = map(logl, 0.5 * (dom[1:] + dom[:-1]))
-        idx = np.argmin(cod)
-        ph1 = fmin(logl, [dom[idx]], full_output=True, disp=0)[0][0]
-=======
             dom = np.append(np.linspace(0.0, 0.2, 25), np.linspace(0.8, 1.0, 25)[:-1])
         else:
             dom = np.linspace(0, 1, 101)
         dombest = min(dom, key=logl)
         ph1 = fmin(logl, [dombest], full_output=True, disp=0)[0][0]
->>>>>>> 1a38a405
         delta = 0.01
         d2 = (logl(ph1 + delta) - 2 * logl(ph1) + logl(ph1 - delta)) / delta ** 2
         self.template.set_overall_phase(ph1)
@@ -656,7 +644,7 @@
 
             Note the sense of the statistic is such that more negative
             implies a better fit.
-            
+
             This should work for energy-dependent templates provided the
             template and fitter match types."""
         if template is not None:
@@ -935,7 +923,7 @@
 def approx_gradient(fitter, eps=1e-6):
     """ Numerically approximate the gradient of an instance of one of the
         light curve fitters.
-        
+
         TODO -- potentially merge this with the code in lcprimitives"""
     func = fitter.template
     orig_p = func.get_parameters(free=True).copy()
@@ -960,7 +948,7 @@
 def hess_from_grad(grad, par, step=1e-3, iterations=2):
     """ Use gradient to compute hessian.  Proceed iteratively to take steps
         roughly equal to the 1-sigma errors.
-    
+
         The initial step can be:
             [scalar] use the same step for the initial iteration
             [array] specify a step for each parameters.
