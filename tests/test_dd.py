--- conflicted
+++ resolved
@@ -10,36 +10,6 @@
 import numpy as np
 import os, unittest
 
-<<<<<<< HEAD
-datapath = os.path.join(os.environ['PINT'],'tests','datafile')
-# Using Nanograv data B1855
-parfile = os.path.join(datapath, 'B1855+09_NANOGrav_dfg+12_modified_DD.par')
-timfile = os.path.join(datapath, 'B1855+09_NANOGrav_dfg+12.tim')
-# libstempo calculation
-print "libstempo calculation"
-psr = lt.tempopulsar(parfile, timfile)
-# Build PINT model
-print "PINT calculation"
-mdd = mb.get_model(parfile)
-# Get toas to pint
-toas = toa.get_TOAs(timfile, planets=True)
-tt = toas.table
-# Run tempo2 general2 pluging
-tempo2_vals = tempo2_utils.general2(parfile, timfile,
-                                    ['tt2tb', 'roemer', 'pre',
-                                     'shapiro', 'shapiroJ','bat','clock0',
-                                     'clock1','clock2','clock3','clock4','sat',
-                                     'tropo'])
-# compute residules
-#t2_resids = tempo2_vals['post_phase'] / float(mdd.F0.num_value) * 1e6 * u.us
-t2_resids = tempo2_vals['pre']
-presids_us = resids(toas, mdd).time_resids.to(u.us)
-plt.plot(toas.get_mjds(high_precision=False),presids_us.value-t2_resids,'+')
-plt.xlabel('Mjd (DAY)')
-plt.ylabel('residule (us)')
-plt.title('Residule difference between PINT and tempo2')
-plt.show()
-=======
 testdir=os.path.join(os.getenv('PINT'),'tests');
 datadir = os.path.join(testdir,'datafile')
 os.chdir(datadir)
@@ -67,5 +37,4 @@
         assert np.all(np.abs(pint_resids_us.value - self.ltres) < 1e-7), 'DD B1855 TEST FAILED'
 
 if __name__ == '__main__':
-    pass
->>>>>>> 9fcd93d8
+    pass